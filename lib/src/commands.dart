//  Copyright 2021 Abitofevrything and others.
//
//  Licensed under the Apache License, Version 2.0 (the "License");
//  you may not use this file except in compliance with the License.
//  You may obtain a copy of the License at
//
//      http://www.apache.org/licenses/LICENSE-2.0
//
//  Unless required by applicable law or agreed to in writing, software
//  distributed under the License is distributed on an "AS IS" BASIS,
//  WITHOUT WARRANTIES OR CONDITIONS OF ANY KIND, either express or implied.
//  See the License for the specific language governing permissions and
//  limitations under the License.

import 'dart:async';

import 'package:logging/logging.dart';
import 'package:nyxx/nyxx.dart';
import 'package:nyxx_commands/src/context/context_manager.dart';
import 'package:nyxx_commands/src/context/interaction_context.dart';
import 'package:nyxx_interactions/nyxx_interactions.dart';

import 'checks/checks.dart';
import 'checks/guild.dart';
import 'commands/chat_command.dart';
import 'commands/interfaces.dart';
import 'commands/message_command.dart';
import 'commands/user_command.dart';
import 'context/chat_context.dart';
import 'context/autocomplete_context.dart';
import 'context/context.dart';
import 'converters/converter.dart';
import 'errors.dart';
import 'mirror_utils/mirror_utils.dart';
import 'options.dart';
import 'util/util.dart';
import 'util/view.dart';

final Logger logger = Logger('Commands');

/// The base plugin used to interact with nyxx_commands.
///
/// Since nyxx 3.0.0, classes can extend [BasePlugin] and be registered as plugins to an existing
/// nyxx client by calling [INyxx.registerPlugin]. nyxx_commands uses that interface, which avoids
/// the need for a seperate wrapper class.
///
/// Commands can be added to nyxx_commands with the [addCommand] method. Once you've added the
/// [CommandsPlugin] to your nyxx client, these commands will automatically become available once
/// the client is ready.
///
/// The [CommandsPlugin] will automatically subscribe to all the event streams it needs, as well as
/// create its own instance of [IInteractions] for using slash commands. If you want to access this
/// instance for your own use, it is available through the [interactions] getter.
///
/// For example, here is how you would create and register [CommandsPlugin]:
/// ```dart
/// INyxxWebsocket client = NyxxFactory.createNyxxWebsocket(...);
///
/// CommandsPlugin commands = CommandsPlugin(
///   prefix: (_) => '!',
/// );
///
/// client.registerPlugin(commands);
/// client.connect();
/// ```
///
/// [CommandsPlugin] is also where [Converter]s are managed and stored. New developers need not
/// think about this as nyxx_commands comes with a set of default converters, but interested
/// developers can take a look at [addConverter] and the [Converter] class.
///
/// You might also be interested in:
/// - [ChatCommand], for creating commands that can be executed through Slash Commands or text
///   messages;
/// - [addCommand], for adding commands to your bot;
/// - [check], for adding checks to your bot;
/// - [MessageCommand] and [UserCommand], for creating Message and User Commands respectively.
class CommandsPlugin extends BasePlugin implements ICommandGroup<IContext> {
  /// A function called to determine the prefix for a specific message.
  ///
  /// This function should return a [Pattern] that should match the start of the message content if
  /// it begins with the prefix.
  ///
  /// If this function is `null`, message commands are disabled.
  ///
  /// For example, for a prefix of `!`:
  /// ```dart
  /// (_) => '!'
  /// ```
  ///
  /// Or, for either `!` or `$` as a prefix:
  /// ```dart
  /// (_) => RegExp(r'!|\$')
  /// ```
  ///
  /// You might also be interested in:
  /// - [dmOr], which allows for commands in private messages to omit the prefix;
  /// - [mentionOr], which allows for commands to be executed with the client's mention (ping).
  // TODO: Make the default command type be `slashOnly` if prefix is not specified.
  final FutureOr<Pattern> Function(IMessage)? prefix;

  final StreamController<CommandsException> _onCommandErrorController =
      StreamController.broadcast();
  final StreamController<IContext> _onPreCallController = StreamController.broadcast();
  final StreamController<IContext> _onPostCallController = StreamController.broadcast();

  /// A stream of [CommandsException]s that occur during a command's execution.
  ///
  /// Any error that occurs during the execution of a command will be added here, allowing you to
  /// respond to errors you might encounter during a command's execution. Notably,
  /// [CheckFailedException]s are added to this stream, so you can respond to a failed check here.
  ///
  /// [CommandsError]s that occur during the registration of a command will not be added to this
  /// stream, now will any object thrown that is not an [Exception].
  ///
  /// Exceptions thrown from within a command will be wrapped in an [UncaughtException], allowing
  /// you to access the context in which a command was thrown.
  ///
  /// By default, nyxx_commands logs all exceptions added to this stream. This behaviour can be
  /// changed in [options].
  ///
  /// You might also be interested in:
  /// - [CommandsException], the class all exceptions in nyxx_commands subclass;
  /// - [ICallHooked.onPostCall], a stream that emits [IContext]s once a command completes
  /// successfully.
  late final Stream<CommandsException> onCommandError = _onCommandErrorController.stream;

  @override
  late final Stream<IContext> onPreCall = _onPreCallController.stream;

  @override
  late final Stream<IContext> onPostCall = _onPostCallController.stream;

  final Map<Type, Converter<dynamic>> _converters = {};

  /// The [IInteractions] instance used by this [CommandsPlugin].
  ///
  /// [IInteractions] is the backend for the [Discord Application Command API](https://discord.com/developers/docs/interactions/application-commands)
  /// and is used by nyxx_commands to register and handle slash commands.
  ///
  /// Because [IInteractions] also allows you to use [Message Components](https://discord.com/developers/docs/interactions/message-components),
  /// developers might need to use this instance of [IInteractions]. It is not recommended to create
  /// your own instance alongside nyxx_commands as that might result in commands being deleted.
  late final IInteractions interactions;

  @override
  final CommandsOptions options;

  /// The guild to register commands to.
  ///
  /// If [guild] is set, commands will be registered to that guild and will update immediately
  /// without the 1 hour delay global commands have. If [guild] is null, commands will be registered
  /// globally.
  ///
  /// You might also be interested in:
  /// - [GuildCheck], a check that allows developers to override the guild a command is registered
  ///   to.
  Snowflake? guild;

  /// The client this [CommandsPlugin] instance is attached to.
  ///
  /// Will be `null` if the plugin has not been added to a client.
  ///
  /// You might also be interested in:
  /// - [INyxx.registerPlugin], for adding plugins to clients.
  INyxx? client;

  /// The [ContextManager] attached to this [CommandsPlugin].
  late final ContextManager contextManager = ContextManager(this);

  @override
  final List<AbstractCheck> checks = [];

  final Map<String, UserCommand> _userCommands = {};
  final Map<String, MessageCommand> _messageCommands = {};
  final Map<String, IChatCommandComponent> _chatCommands = {};

  @override
  Iterable<ICommandRegisterable> get children =>
      {..._userCommands.values, ..._messageCommands.values, ..._chatCommands.values};

  /// Create a new [CommandsPlugin].
  ///
  /// Note that the plugin must then be added to a nyxx client with [INyxx.registerPlugin] before it
  /// can be used.
  CommandsPlugin({
    required this.prefix,
    this.guild,
    this.options = const CommandsOptions(),
  }) {
    registerDefaultConverters(this);

    if (options.logErrors) {
      onCommandError.listen((error) {
        logger
          ..warning('Uncaught exception in command')
          ..shout(error);
      });
    }
  }

  @override
  void onRegister(INyxx nyxx, Logger logger) async {
    client = nyxx;

    if (nyxx is INyxxWebsocket) {
      if (prefix != null) {
        nyxx.eventsWs.onMessageReceived.listen((event) => _processMessage(event.message));
      }

      interactions = IInteractions.create(options.backend ?? WebsocketInteractionBackend(nyxx));
    } else {
      logger.warning('Commands was not intended for use without NyxxWebsocket.');

      throw CommandsError(
          'Cannot create the Interactions backend for non-websocket INyxx instances.');
    }

    if (nyxx.ready) {
      await _syncWithInteractions();
    } else {
      nyxx.onReady.listen((event) async {
        await _syncWithInteractions();
      });
    }
  }

  @override
  Future<void> onBotStop(INyxx nyxx, Logger logger) async {
    await _onPostCallController.close();
    await _onPreCallController.close();
    await _onCommandErrorController.close();
  }

  Future<void> _syncWithInteractions() async {
    for (final builder in await _getSlashBuilders()) {
      interactions.registerSlashCommand(builder);
    }

    interactions.sync(
        syncRule: ManualCommandSync(sync: client?.options.shardIds?.contains(0) ?? true));
  }

  Future<void> _processMessage(IMessage message) async {
    try {
      Pattern prefix = await this.prefix!(message);
      StringView view = StringView(message.content);

<<<<<<< HEAD
      if (view.skipString(prefix)) {
        IChatContext context = await contextManager.createMessageChatContext(message, view, prefix);
=======
      Match? matchedPrefix = view.skipPattern(prefix);

      if (matchedPrefix != null) {
        IChatContext context = await _messageChatContext(message, view, matchedPrefix.group(0)!);
>>>>>>> 9c7a367d

        if (message.author.bot && !context.command.resolvedOptions.acceptBotCommands!) {
          return;
        }

        if (message.author.id == (client as INyxxRest).self.id &&
            !context.command.resolvedOptions.acceptSelfCommands!) {
          return;
        }

        logger.fine('Invoking command ${context.command.name} from message $message');

        await context.command.invoke(context);
      }
    } on CommandsException catch (e) {
      _onCommandErrorController.add(e);
    }
  }

  Future<void> _processInteractionCommand(IInteractionContext context) async {
    try {
      if (context.command.resolvedOptions.autoAcknowledgeInteractions!) {
        Duration latency = Duration.zero;
        if (client is INyxxWebsocket) {
          latency = (client as INyxxWebsocket).shardManager.gatewayLatency;
        }

        Duration timeout = Duration(seconds: 3) - latency * 2;

        Timer(timeout, () async {
          try {
            await context.interactionEvent.acknowledge(
              hidden: context.command.resolvedOptions.hideOriginalResponse!,
            );
          } on AlreadyRespondedError {
            // ignore: command has responded itself
          }
        });
      }

      logger.fine('Invoking command ${context.command.name} '
          'from interaction ${context.interactionEvent.interaction.token}');

      await context.command.invoke(context);
    } on CommandsException catch (e) {
      _onCommandErrorController.add(e);
    }
  }

  Future<void> _processChatInteraction(
    ISlashCommandInteractionEvent interactionEvent,
    ChatCommand command,
  ) async =>
      _processInteractionCommand(
        await contextManager.createInteractionChatContext(interactionEvent, command),
      );

  Future<void> _processUserInteraction(
    ISlashCommandInteractionEvent interactionEvent,
    UserCommand command,
  ) async =>
      _processInteractionCommand(
        await contextManager.createUserContext(interactionEvent, command),
      );

  Future<void> _processMessageInteraction(
    ISlashCommandInteractionEvent interactionEvent,
    MessageCommand command,
  ) async =>
      _processInteractionCommand(
        await contextManager.createMessageContext(interactionEvent, command),
      );

  Future<void> _processAutocompleteInteraction(
    IAutocompleteInteractionEvent interactionEvent,
    FutureOr<Iterable<ArgChoiceBuilder>?> Function(AutocompleteContext) callback,
    ChatCommand command,
  ) async {
    try {
      AutocompleteContext context =
          await contextManager.createAutocompleteContext(interactionEvent, command);

      try {
        Iterable<ArgChoiceBuilder>? choices = await callback(context);

        if (choices != null) {
          interactionEvent.respond(choices.toList());
        }
      } on Exception catch (e) {
        throw AutocompleteFailedException(e, context);
      }
    } on CommandsException catch (e) {
      _onCommandErrorController.add(e);
    }
  }

  Future<Iterable<SlashCommandBuilder>> _getSlashBuilders() async {
    List<SlashCommandBuilder> builders = [];

    for (final command in children) {
      if (!_shouldGenerateBuildersFor(command)) {
        continue;
      }

      AbstractCheck allChecks = Check.all(command.checks);

      Iterable<GuildCheck> guildChecks = command.checks.whereType<GuildCheck>();

      if (guildChecks.length > 1) {
        throw Exception('Cannot have more than one Guild Check per Command');
      }

      Iterable<Snowflake?> guildIds = guildChecks.isNotEmpty ? guildChecks.first.guildIds : [null];

      for (final guildId in guildIds) {
        if (command is IChatCommandComponent) {
          SlashCommandBuilder builder = SlashCommandBuilder(
            command.name,
            command.description,
            List.of(
              _processHandlerRegistration(command.getOptions(this), command),
            ),
            canBeUsedInDm: await allChecks.allowsDm,
            requiredPermissions: await allChecks.requiredPermissions,
            guild: guildId ?? guild,
            type: SlashCommandType.chat,
            localizationsName: command.localizedNames,
            localizationsDescription: command.localizedDescriptions,
          );

          if (command is ChatCommand && command.resolvedOptions.type != CommandType.textOnly) {
            builder.registerHandler((interaction) => _processChatInteraction(interaction, command));

            _processAutocompleteHandlerRegistration(builder.options, command);
          }

          builders.add(builder);
        } else if (command is UserCommand) {
          SlashCommandBuilder builder = SlashCommandBuilder(
            command.name,
            null,
            [],
            canBeUsedInDm: await allChecks.allowsDm,
            requiredPermissions: await allChecks.requiredPermissions,
            guild: guildId ?? guild,
            type: SlashCommandType.user,
            localizationsName: command.localizedNames,
          );

          builder.registerHandler((interaction) => _processUserInteraction(interaction, command));

          builders.add(builder);
        } else if (command is MessageCommand) {
          SlashCommandBuilder builder = SlashCommandBuilder(
            command.name,
            null,
            [],
            canBeUsedInDm: await allChecks.allowsDm,
            requiredPermissions: await allChecks.requiredPermissions,
            guild: guildId ?? guild,
            type: SlashCommandType.message,
            localizationsName: command.localizedNames,
          );

          builder
              .registerHandler((interaction) => _processMessageInteraction(interaction, command));

          builders.add(builder);
        }
      }
    }

    return builders;
  }

  bool _shouldGenerateBuildersFor(ICommandRegisterable<IContext> child) {
    if (child is IChatCommandComponent) {
      if (child.hasSlashCommand) {
        return true;
      }

      return child is ChatCommand && child.resolvedOptions.type != CommandType.textOnly;
    }

    return true;
  }

  Iterable<CommandOptionBuilder> _processHandlerRegistration(
    Iterable<CommandOptionBuilder> options,
    IChatCommandComponent current,
  ) {
    for (final builder in options) {
      if (builder.type == CommandOptionType.subCommand) {
        ChatCommand command =
            current.children.where((child) => child.name == builder.name).first as ChatCommand;

        builder.registerHandler((interaction) => _processChatInteraction(interaction, command));

        _processAutocompleteHandlerRegistration(builder.options!, command);
      } else if (builder.type == CommandOptionType.subCommandGroup) {
        _processHandlerRegistration(
          builder.options!,
          current.children.where((child) => child.name == builder.name).first
              as IChatCommandComponent,
        );
      }
    }
    return options;
  }

  void _processAutocompleteHandlerRegistration(
    Iterable<CommandOptionBuilder> options,
    ChatCommand command,
  ) {
    Iterator<CommandOptionBuilder> builderIterator = options.iterator;

    Iterable<ParameterData> parameters = loadFunctionData(command.execute)
        .parametersData
        // Skip context parameter
        .skip(1);

    Iterator<ParameterData> parameterIterator = parameters.iterator;

    while (builderIterator.moveNext() && parameterIterator.moveNext()) {
      Converter<dynamic>? converter = parameterIterator.current.converterOverride ??
          getConverter(parameterIterator.current.type);

      FutureOr<Iterable<ArgChoiceBuilder>?> Function(AutocompleteContext)? autocompleteCallback =
          parameterIterator.current.autocompleteOverride ?? converter?.autocompleteCallback;

      if (autocompleteCallback != null) {
        builderIterator.current.registerAutocompleteHandler(
            (event) => _processAutocompleteInteraction(event, autocompleteCallback, command));
      }
    }
  }

  /// Adds a converter to this [CommandsPlugin].
  ///
  /// Converters can be used to convert user input ([String]s) to the type required by the command's
  /// callback function.
  ///
  /// See the [Converter] docs for more info.
  ///
  /// You might also be interested in:
  /// - [Converter], for creating your own converters;
  /// - [registerDefaultConverters], for adding the default converters to a [CommandsPlugin];
  /// - [getConverter], for retrieving the [Converter] for a specific type.
  void addConverter<T>(Converter<T> converter) {
    _converters[T] = converter;
  }

  /// Gets a [Converter] for a specific type.
  ///
  /// If no converter has been registered for that type, nyxx_commands will try to find existing
  /// converters that can also convert that type. For example, a `Converter<String>` would be able
  /// to convert to `Object`s. Converters created like this are known as *assembled converters* and
  /// will log a warning when used by default.
  ///
  /// You might also be interested in:
  /// - [addConverter], for adding converters to this [CommandsPlugin].
  Converter<dynamic>? getConverter(Type type, {bool logWarn = true}) {
    if (_converters.containsKey(type)) {
      return _converters[type]!;
    }

    List<Converter<dynamic>> assignable = [];
    List<Converter<dynamic>> superClasses = [];

    for (final key in _converters.keys) {
      if (isAssignableTo(key, type)) {
        assignable.add(_converters[key]!);
      } else if (isAssignableTo(type, key)) {
        superClasses.add(_converters[key]!);
      }
    }

    for (final converter in superClasses) {
      // Converters for types that superclass the target type might return an instance of the
      // target type.
      assignable.add(CombineConverter(converter, (superInstance, context) {
        if (isAssignableTo(superInstance.runtimeType, type)) {
          return superInstance;
        }
        return null;
      }));
    }

    if (assignable.isNotEmpty) {
      if (logWarn) {
        logger.warning('Using assembled converter for type $type. If this is intentional, you '
            'should register a custom converter for that type using '
            '`addConverter(getConverter($type, logWarn: false) as Converter<$type>)`');
      }
      return FallbackConverter(assignable);
    }
    return null;
  }

  @override
  void addCommand(ICommandRegisterable<IContext> command) {
    if (command is IChatCommandComponent) {
      if (_chatCommands.containsKey(command.name)) {
        throw CommandRegistrationError('Command with name "${command.name}" already exists');
      }

      for (final alias in command.aliases) {
        if (_chatCommands.containsKey(alias)) {
          throw CommandRegistrationError('Command with alias "$alias" already exists');
        }
      }

      command.parent = this;

      _chatCommands[command.name] = command;
      for (final alias in command.aliases) {
        _chatCommands[alias] = command;
      }

      for (final child in command.walkCommands() as Iterable<IChatCommandComponent>) {
        logger.info('Registered command "${child.fullName}"');
      }
    } else if (command is UserCommand) {
      if (_userCommands.containsKey(command.name)) {
        throw CommandRegistrationError('User Command with name "${command.name}" already exists');
      }

      _userCommands[command.name] = command;

      command.parent = this;

      logger.info('Registered User Command "${command.name}"');
    } else if (command is MessageCommand) {
      if (_messageCommands.containsKey(command.name)) {
        throw CommandRegistrationError(
            'Message Command with name "${command.name}" already exists');
      }

      _messageCommands[command.name] = command;

      command.parent = this;

      logger.info('Registered Message Command "${command.name}"');
    } else {
      logger.warning('Unknown command type "${command.runtimeType}"');
    }

    command.onPreCall.listen(_onPreCallController.add);
    command.onPostCall.listen(_onPostCallController.add);

    if (client?.ready ?? false) {
      logger.warning('Registering commands after bot is ready might cause global commands to be '
          'deleted');
      _syncWithInteractions();
    }
  }

  @override
  ChatCommand? getCommand(StringView view) {
    String name = view.getWord();

    if (_chatCommands.containsKey(name)) {
      IChatCommandComponent child = _chatCommands[name]!;

      if (child is ChatCommand && child.resolvedOptions.type != CommandType.slashOnly) {
        ChatCommand? found = child.getCommand(view);

        if (found == null) {
          return child;
        }

        return found;
      } else {
        return child.getCommand(view) as ChatCommand?;
      }
    }

    view.undo();
    return null;
  }

  @override
  Iterable<ICommand> walkCommands() sync* {
    yield* _userCommands.values;
    yield* _messageCommands.values;

    for (final command in Set.of(_chatCommands.values)) {
      yield* command.walkCommands();
    }
  }

  @override
  void check(AbstractCheck check) {
    checks.add(check);

    for (final preCallHook in check.preCallHooks) {
      onPreCall.listen(preCallHook);
    }

    for (final postCallHook in check.postCallHooks) {
      onPostCall.listen(postCallHook);
    }
  }

  @override
  String toString() =>
      'CommandsPlugin[commands=${List.of(walkCommands())}, converters=${List.of(_converters.values)}]';
}<|MERGE_RESOLUTION|>--- conflicted
+++ resolved
@@ -245,15 +245,11 @@
       Pattern prefix = await this.prefix!(message);
       StringView view = StringView(message.content);
 
-<<<<<<< HEAD
-      if (view.skipString(prefix)) {
-        IChatContext context = await contextManager.createMessageChatContext(message, view, prefix);
-=======
       Match? matchedPrefix = view.skipPattern(prefix);
 
       if (matchedPrefix != null) {
-        IChatContext context = await _messageChatContext(message, view, matchedPrefix.group(0)!);
->>>>>>> 9c7a367d
+        IChatContext context =
+            await contextManager.createMessageChatContext(message, view, matchedPrefix.group(0)!);
 
         if (message.author.bot && !context.command.resolvedOptions.acceptBotCommands!) {
           return;
